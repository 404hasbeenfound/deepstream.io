'use strict'

const C = require('../constants/constants')
const SubscriptionRegistry = require('../utils/subscription-registry')

const EVERYONE = `U`

/**
 * This class handles incoming and outgoing messages in relation
 * to deepstream presence. It provides a way to inform clients
 * who else is logged into deepstream
 *
 * @param {Object} options    deepstream options
 * @param {Connection} connection
 * @param {Client} client
 * @public
 * @constructor
 */
module.exports = class PresenceHandler {

  constructor (options) {
    this._options = options
    this._localClients = new Map()

    this._subscriptionRegistry = new SubscriptionRegistry(options, C.TOPIC.PRESENCE)

    this._connectedClients = this._options.message.getStateRegistry(C.TOPIC.ONLINE_USERS, options)
    this._connectedClients.on('add', this._onClientAdded.bind(this))
    this._connectedClients.on('remove', this._onClientRemoved.bind(this))

    this._options.message.subscribe(
      `${this._options.serverName}/${C.TOPIC.PRESENCE}`,
      this.handle.bind(this)
    )
  }

  /**
  * The main entry point to the presence handler class.
  *
  * Handles subscriptions, unsubscriptions and queries
  *
  * @param   {SocketWrapper} socketWrapper the socket that send the request
  * @param   {Object} message parsed and validated message
  *
  * @public
  * @returns {void}
  */
  handle (socketWrapper, message) {
    const users = this._parseUserNames(message.data, socketWrapper)
    if (message.action === C.ACTIONS.SUBSCRIBE) {
      for (let i = 0; i < users.length; i++) {
        this._subscriptionRegistry.subscribe(users[i], socketWrapper)
      }
    } else if (message.action === C.ACTIONS.UNSUBSCRIBE) {
      for (let i = 0; i < users.length; i++) {
        this._subscriptionRegistry.unsubscribe(users[i], socketWrapper)
      }  
    } else if (message.action === C.ACTIONS.QUERY) {
      this._handleQuery(users, message.data[0], socketWrapper)
    } else {
      this._options.logger.log(C.LOG_LEVEL.WARN, C.EVENT.UNKNOWN_ACTION, message.action)

      if (socketWrapper !== C.SOURCE_MESSAGE_CONNECTOR) {
        socketWrapper.sendError(C.TOPIC.EVENT, C.EVENT.UNKNOWN_ACTION, `unknown action ${message.action}`)
      }
    }
  }

  /**
  * Called whenever a client has succesfully logged in with a username
  *
  * @param   {Object} socketWrapper the socketWrapper of the client that logged in
  *
  * @private
  * @returns {void}
  */
  handleJoin (socketWrapper) {
    let currentCount = this._localClients.get(socketWrapper.user)
    if (currentCount === undefined) {
      this._localClients.set(socketWrapper.user, 1)
      this._connectedClients.add(socketWrapper.user)
    } else {
      this._localClients.set(socketWrapper.user, ++currentCount)
    }
  }

  /**
  * Called whenever a client has disconnected
  *
  * @param   {Object} socketWrapper the socketWrapper of the client that disconnected
  *
  * @private
  * @returns {void}
  */
  handleLeave (socketWrapper) {
    let currentCount = this._localClients.get(socketWrapper.user)
    if (currentCount === 1) {
      this._localClients.delete(socketWrapper.user)
      this._connectedClients.remove(socketWrapper.user)
    } else {
      this._localClients.set(socketWrapper.user, --currentCount)
    }
  }

  /**
  * Handles finding clients who are connected and splicing out the client
  * querying for users
  *
  * @param   {Object} socketWrapper the socketWrapper of the client that is querying
  *
  * @private
  * @returns {void}
  */
  _handleQuery (users, correlationId, socketWrapper) {
    if (users[0] === EVERYONE) {
      const clients = this._connectedClients.getAll()
      const index = clients.indexOf(socketWrapper.user)
      if (index !== -1) {
        clients.splice(index, 1)
      }
      socketWrapper.sendMessage(C.TOPIC.PRESENCE, C.ACTIONS.QUERY, clients)
    } else {
      const result = {}
      const clients = this._connectedClients.getAllMap()
      for (let i = 0; i < users.length; i++) {
        result[users[i]] = !!clients[users[i]]
      }
      socketWrapper.sendMessage(C.TOPIC.PRESENCE, C.ACTIONS.QUERY, [correlationId, result])
    }
  }

  /**
  * Alerts all clients who are subscribed to
  * PRESENCE_JOIN that a new client has been added.
  *
  * @param   {String} username the username of the client that joined
  *
  * @private
  * @returns {void}
  */
  _onClientAdded (username) {
    const message = { topic: C.TOPIC.PRESENCE, action: C.ACTIONS.PRESENCE_JOIN, data: [username] }
<<<<<<< HEAD
    this._subscriptionRegistry.sendToSubscribers(EVERYONE, message)
    this._subscriptionRegistry.sendToSubscribers(username, message)
=======
    this._subscriptionRegistry.sendToSubscribers(
      C.TOPIC.PRESENCE, message, false, C.SOURCE_MESSAGE_CONNECTOR
    )
>>>>>>> 68f666be
  }

  /**
  * Alerts all clients who are subscribed to
  * PRESENCE_LEAVE that the client has left.
  *
  * @param   {String} username the username of the client that left
  *
  * @private
  * @returns {void}
  */
  _onClientRemoved (username) {
    const message = { topic: C.TOPIC.PRESENCE, action: C.ACTIONS.PRESENCE_LEAVE, data: [username] }
<<<<<<< HEAD
    this._subscriptionRegistry.sendToSubscribers(EVERYONE, message)
    this._subscriptionRegistry.sendToSubscribers(username, message)
  }

  _parseUserNames (data, socketWrapper) {
    // Returns all users for backwards compatability
    if (
      data.length === 1 && ( 
      data[0] === C.ACTIONS.QUERY || 
      data[0] === C.ACTIONS.SUBSCRIBE ||
      data[0] === C.TOPIC.PRESENCE
    )) {
      return [ EVERYONE ]
    }
    try {
      return JSON.parse(data[1])
    } catch (e) {
      socketWrapper.sendError(
        C.TOPIC.EVENT, 
        C.EVENT.INVALID_PRESENCE_USERS, 
        `users are required to be a json array of usernames`
      )
      return null
    }
=======
    this._subscriptionRegistry.sendToSubscribers(
      C.TOPIC.PRESENCE, message, false, C.SOURCE_MESSAGE_CONNECTOR
    )
>>>>>>> 68f666be
  }
}<|MERGE_RESOLUTION|>--- conflicted
+++ resolved
@@ -140,14 +140,13 @@
   */
   _onClientAdded (username) {
     const message = { topic: C.TOPIC.PRESENCE, action: C.ACTIONS.PRESENCE_JOIN, data: [username] }
-<<<<<<< HEAD
-    this._subscriptionRegistry.sendToSubscribers(EVERYONE, message)
-    this._subscriptionRegistry.sendToSubscribers(username, message)
-=======
+
     this._subscriptionRegistry.sendToSubscribers(
-      C.TOPIC.PRESENCE, message, false, C.SOURCE_MESSAGE_CONNECTOR
+      EVERYONE, message, false, C.SOURCE_MESSAGE_CONNECTOR
     )
->>>>>>> 68f666be
+    this._subscriptionRegistry.sendToSubscribers(
+      username, message, false, C.SOURCE_MESSAGE_CONNECTOR
+    )
   }
 
   /**
@@ -161,18 +160,23 @@
   */
   _onClientRemoved (username) {
     const message = { topic: C.TOPIC.PRESENCE, action: C.ACTIONS.PRESENCE_LEAVE, data: [username] }
-<<<<<<< HEAD
-    this._subscriptionRegistry.sendToSubscribers(EVERYONE, message)
-    this._subscriptionRegistry.sendToSubscribers(username, message)
+    this._subscriptionRegistry.sendToSubscribers(
+      EVERYONE, message, false, C.SOURCE_MESSAGE_CONNECTOR
+    )
+    this._subscriptionRegistry.sendToSubscribers(
+      username, message, false, C.SOURCE_MESSAGE_CONNECTOR
+    )
   }
 
   _parseUserNames (data, socketWrapper) {
     // Returns all users for backwards compatability
     if (
-      data.length === 1 && ( 
+      !data ||
+      data.length === 0 ||
+      (data.length === 1 && ( 
       data[0] === C.ACTIONS.QUERY || 
       data[0] === C.ACTIONS.SUBSCRIBE ||
-      data[0] === C.TOPIC.PRESENCE
+      data[0] === C.TOPIC.PRESENCE)
     )) {
       return [ EVERYONE ]
     }
@@ -186,10 +190,5 @@
       )
       return null
     }
-=======
-    this._subscriptionRegistry.sendToSubscribers(
-      C.TOPIC.PRESENCE, message, false, C.SOURCE_MESSAGE_CONNECTOR
-    )
->>>>>>> 68f666be
   }
 }