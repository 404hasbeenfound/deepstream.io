{
  "name": "deepstream.io",
  "version": "0.7.0",
  "description": "a scalable server for realtime webapps",
  "main": "src/deepstream.io.js",
  "directories": {
    "test": "test"
  },
  "scripts": {
    "test": "node node_modules/jasmine-node/lib/jasmine-node/cli.js test --forceexit --captureExceptions",
    "watch": "node node_modules/jasmine-node/lib/jasmine-node/cli.js test --captureExceptions --autotest --watch ./src"
  },
  "repository": {
    "type": "git",
    "url": "https://github.com/hoxton-one/deepstream.io.git"
  },
  "dependencies": {
    "colors": "1.0.3",
    "engine.io": "1.6.8",
    "minimist": "1.2.0"
  },
  "devDependencies": {
    "jasmine-node": "1.14.5",
<<<<<<< HEAD
    "engine.io-client": "1.6.4",
    "proxyquire": "1.7.4",
=======
    "engine.io-client": "1.6.8",
    "proxyquire": "1.7.3",
>>>>>>> c93398f9
    "grunt": "~0.4.5",
    "grunt-release": "0.13.0"
  },
  "author": "Wolfram Hempel",
  "license": "MIT",
  "bugs": {
    "url": "https://github.com/hoxton-one/deepstream.io/issues"
  },
  "homepage": "http://deepstream.io"
}<|MERGE_RESOLUTION|>--- conflicted
+++ resolved
@@ -21,13 +21,8 @@
   },
   "devDependencies": {
     "jasmine-node": "1.14.5",
-<<<<<<< HEAD
     "engine.io-client": "1.6.4",
     "proxyquire": "1.7.4",
-=======
-    "engine.io-client": "1.6.8",
-    "proxyquire": "1.7.3",
->>>>>>> c93398f9
     "grunt": "~0.4.5",
     "grunt-release": "0.13.0"
   },
