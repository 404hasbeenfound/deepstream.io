'use strict'

const DeepstreamServer = require('../../src/deepstream.io')

const util = require('util')
const EventEmitter = require('events').EventEmitter
const Logger = require('./test-logger')

let ports

module.exports = class Cluster extends EventEmitter {
  constructor (wsPorts, enableLogging) {
    super()
    ports = wsPorts
    this._ports = wsPorts
    this._enableLogging = enableLogging
    this.servers = {}
    ports.forEach(this._startServer.bind(this))
  }

  getUrl (serverId) {
    return `localhost:${ports[serverId]}`
  }

  getHttpUrl (serverId) {
    return `localhost:${ports[serverId] + 200}/`
  }

  getAuthUrl (serverId) {
    return `localhost:${ports[serverId] + 200}/auth`
  }

  updatePermissions (type) {
    for (const serverName in this.servers) {
      this.servers[serverName]._options.permissionHandler.loadConfig(`./test-e2e/config/permissions-${type}.json`)
    }
  }
<<<<<<< HEAD
}

Cluster.prototype._startServer = function (port, done) {
  this.started = true
  this.servers[port] = new DeepstreamServer({
    serverName : `server-${port}`,
    stateReconciliationTimeout : 100,
    clusterKeepAliveInterval   : 100,
    clusterActiveCheckInterval : 100,
    clusterNodeInactiveTimeout : 200,
    lockTimeout                : 1500,
    lockRequestTimeout         : 1500,
    shuffleListenProviders     : false,
    rpcTimeout: 30,

    showLogo : false,
    stopped  : this._checkStopped.bind(this),

    maxAuthAttempts              : 2,
    unauthenticatedClientTimeout : 200,
    permission: {
      type    : 'config',
      options : {
        path: './test-e2e/config/permissions.json'
=======

  stopServer (serverNumber, done) {
    const server = this.servers[Object.keys(this.servers)[serverNumber]]
    server.on('stopped', () => {
      setTimeout(done, 1000)
    })
    server.stop()
  }

  startServer (serverNumber, done) {
    const serverPort = Object.keys(this.servers)[serverNumber]
    this._startServer(serverPort, () => {
      setTimeout(done, 1000)
    })
  }

  stop () {
    for (const port in this.servers) {
      try {
        this.servers[port].stop()
      } catch (e) {
        console.log('couldn\'t stop server', port, 'in teardown', e)
>>>>>>> 04c31c77
      }
    }
  }

  _startServer (port, done) {
    this.started = true
    this.servers[port] = new DeepstreamServer({
      serverName : `server-${port}`,
      stateReconciliationTimeout : 100,
      clusterKeepAliveInterval   : 100,
      clusterActiveCheckInterval : 100,
      clusterNodeInactiveTimeout : 200,
      lockTimeout                : 1000,
      shuffleListenProviders     : false,
      rpcTimeout: 30,

      showLogo : false,
      stopped  : this._checkStopped.bind(this),

      plugins : {
        message : {
          name    : 'redis',
          options : {
            host   : process.env.REDIS_HOST || 'localhost',
            port   : process.env.REDIS_PORT || 6379
          }
        }
      },

      maxAuthAttempts              : 2,
      unauthenticatedClientTimeout : 200,
      permission: {
        type    : 'config',
        options : {
          path: './test-e2e/config/permissions-open.json'
        }
<<<<<<< HEAD
      }
    },

    messageConnector: {
      host: 'localhost',
      port: Number(port) + 400,
      seedNodes: Object.keys(this.servers).map(p => `localhost:${Number(p) + 400}`),
    }
  })
  if (done instanceof Function) {
    this.servers[port].on('started', done)
  } else {
    this.servers[port].on('started', this._checkReady.bind(this, port))
  }
=======
      },
>>>>>>> 04c31c77

      connectionEndpoints: {
        websocket: {
          name: 'uws',
          options: {
            port
          }
        },
        http: {
          name: 'http',
          options: {
            port: Number(port) + 200,
            host: '0.0.0.0',
            allowAuthData: true,
            enableAuthEndpoint: true,
            authPath: '/auth',
            postPath: '/',
            getPath: '/',
            healthCheckPath: '/health-check',
            allowAllOrigins: true
          }
        }
      },
    })
    if (done instanceof Function) {
      this.servers[port].on('started', done)
    } else {
      this.servers[port].on('started', this._checkReady.bind(this, port))
    }

    if (this._enableLogging !== true) {
      this.servers[port].set('logger', new Logger())
    }

    const tokens = new Map()
    this.servers[port].set('authenticationHandler', {
      isReady: true,
      isValidUser (headers, authData, callback) {
        if (authData.token) {
          // authenticate token
          const username = tokens.get(authData.token)
          if (username) {
            callback(true, { username })
            return
          }

          if (authData.token === 'letmein') {
            callback(true, { username: 'A' })
            return
          }
        }
        // authenicate auth data
        const users = ['A', 'B', 'C', 'D', 'W', '1', '2', '3', '4']
        if (
          users.indexOf(authData.username) !== -1
          && authData.password === 'abcdefgh'
        ) {
          const token = Math.random().toString()
          tokens.set(token, authData.username)
          callback(true, { token, username: authData.username })
          return
        }
        if (authData.username === 'userA' && authData.password === 'abcdefgh') {
          callback(true, { username: 'userA' })
          return
        }
        if (authData.username === 'userB' && authData.password === '123456789') {
          callback(true, {
            username: 'userB',
            clientData: {
              'favorite color': 'orange',
              id: 'userB'
            },
            serverData: {
              invalid: 'invalid'
            }
          })
          return
        }
        callback(false)
      }
    })

    this.servers[port].on('stopped', this._checkStopped.bind(this))
    this.servers[port].start()
  }

  _checkReady () {
    for (const port in this.servers) {
      if (this.servers[port].isRunning() !== true) {
        return
      }
    }
    setTimeout(() => {
      this.emit('ready')
    }, 500)
  }

  _checkStopped () {
    for (const port in this.servers) {
      if (this.servers[port].isRunning() === true) {
        return
      }
    }
    this.emit('stopped')
  }
}<|MERGE_RESOLUTION|>--- conflicted
+++ resolved
@@ -35,32 +35,6 @@
       this.servers[serverName]._options.permissionHandler.loadConfig(`./test-e2e/config/permissions-${type}.json`)
     }
   }
-<<<<<<< HEAD
-}
-
-Cluster.prototype._startServer = function (port, done) {
-  this.started = true
-  this.servers[port] = new DeepstreamServer({
-    serverName : `server-${port}`,
-    stateReconciliationTimeout : 100,
-    clusterKeepAliveInterval   : 100,
-    clusterActiveCheckInterval : 100,
-    clusterNodeInactiveTimeout : 200,
-    lockTimeout                : 1500,
-    lockRequestTimeout         : 1500,
-    shuffleListenProviders     : false,
-    rpcTimeout: 30,
-
-    showLogo : false,
-    stopped  : this._checkStopped.bind(this),
-
-    maxAuthAttempts              : 2,
-    unauthenticatedClientTimeout : 200,
-    permission: {
-      type    : 'config',
-      options : {
-        path: './test-e2e/config/permissions.json'
-=======
 
   stopServer (serverNumber, done) {
     const server = this.servers[Object.keys(this.servers)[serverNumber]]
@@ -83,7 +57,6 @@
         this.servers[port].stop()
       } catch (e) {
         console.log('couldn\'t stop server', port, 'in teardown', e)
->>>>>>> 04c31c77
       }
     }
   }
@@ -96,22 +69,13 @@
       clusterKeepAliveInterval   : 100,
       clusterActiveCheckInterval : 100,
       clusterNodeInactiveTimeout : 200,
-      lockTimeout                : 1000,
+      lockTimeout                : 1500,
+      lockRequestTimeout         : 1500,
       shuffleListenProviders     : false,
       rpcTimeout: 30,
 
       showLogo : false,
       stopped  : this._checkStopped.bind(this),
-
-      plugins : {
-        message : {
-          name    : 'redis',
-          options : {
-            host   : process.env.REDIS_HOST || 'localhost',
-            port   : process.env.REDIS_PORT || 6379
-          }
-        }
-      },
 
       maxAuthAttempts              : 2,
       unauthenticatedClientTimeout : 200,
@@ -120,24 +84,7 @@
         options : {
           path: './test-e2e/config/permissions-open.json'
         }
-<<<<<<< HEAD
-      }
-    },
-
-    messageConnector: {
-      host: 'localhost',
-      port: Number(port) + 400,
-      seedNodes: Object.keys(this.servers).map(p => `localhost:${Number(p) + 400}`),
-    }
-  })
-  if (done instanceof Function) {
-    this.servers[port].on('started', done)
-  } else {
-    this.servers[port].on('started', this._checkReady.bind(this, port))
-  }
-=======
       },
->>>>>>> 04c31c77
 
       connectionEndpoints: {
         websocket: {
@@ -161,6 +108,12 @@
           }
         }
       },
+
+      messageConnector: {
+        host: 'localhost',
+        port: Number(port) + 400,
+        seedNodes: Object.keys(this.servers).map(p => `localhost:${Number(p) + 400}`),
+      }
     })
     if (done instanceof Function) {
       this.servers[port].on('started', done)
